<?xml version="1.0" encoding="MACROMAN"?>
<project xmlns:xsi="http://www.w3.org/2001/XMLSchema-instance" xmlns="http://maven.apache.org/POM/4.0.0" xsi:schemaLocation="http://maven.apache.org/POM/4.0.0 http://maven.apache.org/maven-v4_0_0.xsd">

  <parent>
    <groupId>org.openhab</groupId>
    <artifactId>bundles</artifactId>
    <version>1.4.0-SNAPSHOT</version>
  </parent>

  <modelVersion>4.0.0</modelVersion>
  <groupId>org.openhab.bundles</groupId>
  <artifactId>binding</artifactId>

  <name>openHAB Bindings</name>

  <packaging>pom</packaging>

  <modules>
    <module>org.openhab.binding.bluetooth</module>
    <module>org.openhab.binding.knx</module>
    <module>org.openhab.binding.knx.test</module>
    <module>org.openhab.binding.serial</module>
    <module>org.openhab.binding.onewire</module>
    <module>org.openhab.binding.wol</module>
    <module>org.openhab.binding.networkhealth</module>
    <module>org.openhab.binding.exec</module>
    <module>org.openhab.binding.exec.test</module>
    <module>org.openhab.binding.http</module>
    <module>org.openhab.binding.http.test</module>
    <module>org.openhab.binding.hue</module>
    <module>org.openhab.binding.fritzbox</module>
    <module>org.openhab.binding.ntp</module>
    <module>org.openhab.binding.mpd</module>
    <module>org.openhab.binding.vdr</module>
    <module>org.openhab.binding.asterisk</module>
    <module>org.openhab.binding.snmp</module>
    <module>org.openhab.binding.sonos</module>
    <module>org.openhab.binding.configadmin</module>
    <module>org.openhab.binding.novelanheatpump</module>
    <module>org.openhab.binding.cups</module>
    <module>org.openhab.binding.ihc</module>
    <module>org.openhab.binding.tcp</module>
    <module>org.openhab.binding.plugwise</module>
    <module>org.openhab.binding.modbus</module>
    <module>org.openhab.binding.plcbus</module>
    <module>org.openhab.binding.dmx</module>
    <module>org.openhab.binding.dmx.ola</module>
    <module>org.openhab.binding.dmx.lib485</module>
    <module>org.openhab.binding.dmx.artnet</module>
    <module>org.openhab.binding.dmx.test</module>
    <module>org.openhab.binding.rfxcom</module>
    <module>org.openhab.binding.samsungtv</module>
    <module>org.openhab.binding.pulseaudio</module>
    <module>org.openhab.binding.homematic</module>
    <module>org.openhab.binding.homematic.test</module>
    <module>org.openhab.binding.koubachi</module>
    <module>org.openhab.binding.onkyo</module>
    <module>org.openhab.binding.openpaths</module>
    <module>org.openhab.binding.urtsi</module>
    <module>org.openhab.binding.opensprinkler</module>
    <module>org.openhab.binding.epsonprojector</module>
    <module>org.openhab.binding.comfoair</module>
    <module>org.openhab.binding.owserver</module>
    <module>org.openhab.binding.digitalstrom</module>
    <module>org.openhab.binding.squeezebox</module>
    <module>org.openhab.binding.mqtt</module>
    <module>org.openhab.binding.mqtt.test</module>
    <module>org.openhab.binding.mqttitude</module>
    <module>org.openhab.binding.milight</module>
    <module>org.openhab.binding.systeminfo</module>
    <module>org.openhab.binding.piface</module>
    <module>org.openhab.binding.fritzaha</module>
    <module>org.openhab.binding.tinkerforge</module>
    <module>org.openhab.binding.nibeheatpump</module>
    <module>org.openhab.binding.zwave</module>
    <module>org.openhab.binding.nikobus</module>
    <module>org.openhab.binding.nikobus.test</module>
    <module>org.openhab.binding.enocean</module>
    <module>org.openhab.binding.enocean.test</module>
<<<<<<< HEAD
    <module>org.openhab.binding.heatmiser</module>
=======
    <module>org.openhab.binding.swegonventilation</module>
    <module>org.openhab.binding.maxcube</module>
    <module>org.openhab.binding.maxcube.test</module>
>>>>>>> fdf09d05
  </modules>

</project><|MERGE_RESOLUTION|>--- conflicted
+++ resolved
@@ -77,13 +77,10 @@
     <module>org.openhab.binding.nikobus.test</module>
     <module>org.openhab.binding.enocean</module>
     <module>org.openhab.binding.enocean.test</module>
-<<<<<<< HEAD
     <module>org.openhab.binding.heatmiser</module>
-=======
     <module>org.openhab.binding.swegonventilation</module>
     <module>org.openhab.binding.maxcube</module>
     <module>org.openhab.binding.maxcube.test</module>
->>>>>>> fdf09d05
   </modules>
 
 </project>